# -*- coding: utf-8 -*-
# pylint: disable=no-self-use
""" rTorrent Control.

    Copyright (c) 2010, 2011 The PyroScope Project <pyroscope.project@gmail.com>
"""
# This program is free software; you can redistribute it and/or modify
# it under the terms of the GNU General Public License as published by
# the Free Software Foundation; either version 2 of the License, or
# (at your option) any later version.
#
# This program is distributed in the hope that it will be useful,
# but WITHOUT ANY WARRANTY; without even the implied warranty of
# MERCHANTABILITY or FITNESS FOR A PARTICULAR PURPOSE.  See the
# GNU General Public License for more details.
#
# You should have received a copy of the GNU General Public License along
# with this program; if not, write to the Free Software Foundation, Inc.,
# 51 Franklin Street, Fifth Floor, Boston, MA 02110-1301 USA.
import re
import sys
import json
import time
import shlex
import logging
import subprocess

from pyrobase.parts import Bunch, DefaultBunch
from pyrocore import config, error
from pyrocore.util import os, fmt, osmagic, pymagic, matching, xmlrpc
from pyrocore.scripts.base import ScriptBase, ScriptBaseWithConfig, PromptDecorator
from pyrocore.torrent import engine, formatting
import six


def print_help_fields():
    """ Print help about fields and field formatters.
    """
    # Mock entries, so they fulfill the expectations towards a field definition
    def custom_manifold():
        "named rTorrent custom attribute, e.g. 'custom_completion_target'"
        return ("custom_KEY", custom_manifold)
    def kind_manifold():
        "file types that contribute at least N% to the item's total size"
        return ("kind_N", kind_manifold)
    def item_manifold():
        "any XMLRPC download item getter method"
        return ("d_METHOD", item_manifold)

    print('')
    print("Fields are:")
<<<<<<< HEAD
    print(("\n".join(["  %-21s %s" % (name, field.__doc__)
        for name, field in sorted(list(engine.FieldDefinition.FIELDS.items()) + [
            custom_manifold(), kind_manifold(),
=======
    print("\n".join(["  %-21s %s" % (name, field.__doc__)
        for name, field in sorted(engine.FieldDefinition.FIELDS.items() + [
            custom_manifold(), kind_manifold(), item_manifold(),
>>>>>>> 8d0bf6e9
        ])
    ])))

    print('')
    print("Format specifiers are:")
    print("\n".join(["  %-21s %s" % (name, doc)
        for name, doc in sorted(formatting.OutputMapping.formatter_help())
    ]))
    print('')
    print("Append format specifiers using a '.' to field names in '-o' lists,\n"
          "e.g. 'size.sz' or 'completed.raw.delta'.")


class FieldStatistics(object):
    """ Collect statistical values for the fields of a search result.
    """

    def __init__(self, size):
        "Initialize accumulator"
        self.size = size
        self.errors = DefaultBunch(int)
        self.total = DefaultBunch(int)
        self.min = DefaultBunch(int)
        self.max = DefaultBunch(int)
        self._basetime = time.time()


    def __bool__(self):
        "Truth"
        return bool(self.total)


    def __nonzero__(self):
        return self.__bool__()


    def add(self, field, val):
        "Add a sample"
        if engine.FieldDefinition.FIELDS[field]._matcher is matching.TimeFilter:
            val = self._basetime - val

        try:
            self.total[field] += val
            self.min[field] = min(self.min[field], val) if field in self.min else val
            self.max[field] = max(self.max[field], val)
        except (ValueError, TypeError):
            self.errors[field] += 1


    @property
    def average(self):
        "Calculate average"
        result = DefaultBunch(str)

        # Calculate average if possible
        if self.size:
            result.update(
                (key, '' if isinstance(val, six.string_types) else val / self.size)
                for key, val in list(self.total.items())
            )

        # Handle time fields
        #for key, fielddef in  engine.FieldDefinition.FIELDS.items():
        #    if key in result and fielddef._matcher is matching.TimeFilter:
        #       result[key] = ''
        #for key, fielddef in  engine.FieldDefinition.FIELDS.items():
        #    if key in result and fielddef._matcher is matching.TimeFilter:
        #        result[key] = engine._fmt_duration(result[key])
        #print self.total
        #print result
        return result


class RtorrentControl(ScriptBaseWithConfig):
    ### Keep things wrapped to fit under this comment... ##############################
    """
        Control and inspect rTorrent from the command line.

        Filter expressions take the form "<field>=<value>", and all expressions must
        be met (AND). If a field name is omitted, "name" is assumed. You can also use
        uppercase OR to build a list of alternative conditions.

        For numeric fields, a leading "+" means greater than, a leading "-" means less
        than. For string fields, the value is a glob pattern (*, ?, [a-z], [!a-z]), or
        a regex match enclosed by slashes. All string comparisons are case-ignoring.
        Multiple values separated by a comma indicate several possible choices (OR).
        "!" in front of a filter value negates it (NOT).

        See https://pyrocore.readthedocs.io/en/latest/usage.html#rtcontrol for more.

        Examples:
          - All 1:1 seeds         ratio=+1
          - All active torrents   xfer=+0
          - All seeding torrents  up=+0
          - Slow torrents         down=+0 down=-5k
          - Older than 2 weeks    completed=+2w
          - Big stuff             size=+4g
          - 1:1 seeds not on NAS  ratio=+1 'realpath=!/mnt/*'
          - Music                 kind=flac,mp3
    """

    # argument description for the usage information
    ARGS_HELP = "<filter>..."

    # additonal stuff appended after the command handler's docstring
    ADDITIONAL_HELP = ["", "",
        "Use --help to get a list of all options.",
        "Use --help-fields to list all fields and their description.",
    ]

    # additional values for output formatting
    FORMATTER_DEFAULTS = dict(
        now=time.time(),
    )

    # choices for --ignore
    IGNORE_OPTIONS = ('0', '1')

    # choices for --prio
    PRIO_OPTIONS = ('0', '1', '2', '3')

    # choices for --alter
    ALTER_MODES = ('append', 'remove')

    # action options that perform some change on selected items
    ACTION_MODES = (
        Bunch(name="start", options=("--start",), help="start torrent"),
        Bunch(name="close", options=("--close", "--stop"), help="stop torrent", method="stop"),
        Bunch(name="hash_check", label="HASH", options=("-H", "--hash-check"), help="hash-check torrent", interactive=True),
        # TODO: Bunch(name="announce", options=("--announce",), help="announce right now", interactive=True),
        # TODO: --pause, --resume?
        # TODO: implement --clean-partial
        #self.add_bool_option("--clean-partial",
        #    help="remove partially downloaded 'off'ed files (also stops downloads)")
        Bunch(name="delete", options=("--delete",), help="remove torrent from client", interactive=True),
        Bunch(name="purge", options=("--purge", "--delete-partial"),
              help="delete PARTIAL data files and remove torrent from client", interactive=True),
        Bunch(name="cull", options=("--cull", "--exterminate", "--delete-all"),
            help="delete ALL data files and remove torrent from client", interactive=True),
        Bunch(name="throttle", options=("-T", "--throttle",), argshelp="NAME", method="set_throttle",
            help="assign to named throttle group (NULL=unlimited, NONE=global)", interactive=True),
        Bunch(name="tag", options=("--tag",), argshelp='"TAG +TAG -TAG..."',
            help="add or remove tag(s)", interactive=False),
        Bunch(name="custom", label="SET_CUSTOM", options=("--custom",), argshelp='KEY=VALUE', method="set_custom",
            help="set value of 'custom_KEY' field (KEY might also be 1..5)", interactive=False),
        Bunch(name="exec", label="EXEC", options=("--exec", "--xmlrpc"), argshelp='CMD', method="execute",
            help="execute XMLRPC command pattern", interactive=True),
        # TODO: --move / --link output_format / the formatted result is the target path
        #           if the target contains a '//' in place of a '/', directories
        #           after that are auto-created
        #           "--move tracker_dated", with a custom output format
        #           like "tracker_dated = ~/done//$(alias)s/$(completed).7s",
        #           will move to ~/done/OBT/2010-08 for example
        #        self.add_value_option("--move", "TARGET",
        #            help="move data to given target directory (implies -i, can be combined with --delete)")
        # TODO: --copy, and --move/--link across devices
    )


    def __init__(self):
        """ Initialize rtcontrol.
        """
        super(RtorrentControl, self).__init__()

        self.prompt = PromptDecorator(self)
        self.plain_output_format = False
        self.raw_output_format = None


    def add_options(self):
        """ Add program options.
        """
        super(RtorrentControl, self).add_options()

        # basic options
        self.add_bool_option("--help-fields",
            help="show available fields and their description")
        self.add_bool_option("-n", "--dry-run",
            help="don't commit changes, just tell what would happen")
        self.add_bool_option("--detach",
            help="run the process in the background")
        self.prompt.add_options()

        # output control
        self.add_bool_option("-S", "--shell",
            help="escape output following shell rules")
        self.add_bool_option("-0", "--nul", "--print0",
            help="use a NUL character instead of a linebreak after items")
        self.add_bool_option("-c", "--column-headers",
            help="print column headers")
        self.add_bool_option("-+", "--stats",
            help="add sum / avg / median of numerical fields")
        self.add_bool_option("--summary",
            help="print only statistical summary, without the items")
        #self.add_bool_option("-f", "--full",
        #    help="print full torrent details")
        self.add_bool_option("--json",
            help="dump default fields of all items as JSON (use '-o f1,f2,...' to specify fields)")
        self.add_value_option("-o", "--output-format", "FORMAT",
            help="specify display format (use '-o-' to disable item display)")
        self.add_value_option("-O", "--output-template", "FILE",
            help="pass control of output formatting to the specified template")
        self.add_value_option("-s", "--sort-fields", "[-]FIELD[,...] [-s...]",
            action='append', default=[],
            help="fields used for sorting, descending if prefixed with a '-'; '-s*' uses output field list")
        self.add_bool_option("-r", "--reverse-sort",
            help="reverse the sort order")
        self.add_value_option("-A", "--anneal", "MODE [-A...]",
            type='choice', action='append', default=[],
            choices=('dupes+', 'dupes-', 'dupes=', 'invert', 'unique'),
            help="modify result set using some pre-defined methods")
        self.add_value_option("-/", "--select", "[N-]M",
            help="select result subset by item position (counting from 1)")
        self.add_bool_option("-V", "--view-only",
            help="show search result only in default ncurses view")
        self.add_value_option("--to-view", "--to", "NAME",
            help="show search result only in named ncurses view")
        self.add_bool_option("--append-view", "--append",
            help="DEPRECATED: use '--alter append' instead")
        self.add_value_option("--alter-view", "--alter", "MODE",
            type='choice', default=None, choices=self.ALTER_MODES,
            help="alter view according to mode: {} (modifies -V and --to behaviour)"
                 .format(', '.join(self.ALTER_MODES)))
        self.add_bool_option("--tee-view", "--tee",
            help="ADDITIONALLY show search results in ncurses view (modifies -V and --to behaviour)")
        self.add_value_option("--from-view", "--from", "NAME",
            help="select only items that are on view NAME (NAME can be an info hash to quickly select a single item)")
        self.add_value_option("-M", "--modify-view", "NAME",
            help="get items from given view and write result back to it (short-cut to combine --from-view and --to-view)")
        self.add_value_option("-Q", "--fast-query", "LEVEL",
            type='choice', default='=', choices=('=', '0', '1', '2'),
            help="enable query optimization (=: use config; 0: off; 1: safe; 2: danger seeker)")
        self.add_value_option("--call", "CMD",
            help="call an OS command pattern in the shell")
        self.add_value_option("--spawn", "CMD [--spawn ...]",
            action="append", default=[],
            help="execute OS command pattern(s) directly")
# TODO: implement -S
#        self.add_bool_option("-S", "--summary",
#            help="print statistics")

        # torrent state change (actions)
        for action in self.ACTION_MODES:
            action.setdefault("label", action.name.upper())
            action.setdefault("method", action.name)
            action.setdefault("interactive", False)
            action.setdefault("argshelp", "")
            action.setdefault("args", ())
            if action.argshelp:
                self.add_value_option(*action.options + (action.argshelp,),
                    **{"help": action.help + (" (implies -i)" if action.interactive else "")})
            else:
                self.add_bool_option(*action.options,
                    **{"help": action.help + (" (implies -i)" if action.interactive else "")})
        self.add_value_option("--ignore", "|".join(self.IGNORE_OPTIONS),
            type="choice", choices=self.IGNORE_OPTIONS,
            help="set 'ignore commands' status on torrent")
        self.add_value_option("--prio", "|".join(self.PRIO_OPTIONS),
            type="choice", choices=self.PRIO_OPTIONS,
            help="set priority of torrent")
        self.add_bool_option("-F", "--flush", help="flush changes immediately (save session data)")


    def help_completion_fields(self):
        """ Return valid field names.
        """
        for name, field in sorted(engine.FieldDefinition.FIELDS.items()):
            if issubclass(field._matcher, matching.BoolFilter):
                yield "%s=no" % (name,)
                yield "%s=yes" % (name,)
                continue
            elif issubclass(field._matcher, matching.PatternFilter):
                yield "%s=" % (name,)
                yield "%s=/" % (name,)
                yield "%s=?" % (name,)
                yield "%s=\"'*'\"" % (name,)
                continue
            elif issubclass(field._matcher, matching.NumericFilterBase):
                for i in range(10):
                    yield "%s=%d" % (name, i)
            else:
                yield "%s=" % (name,)

            yield r"%s=+" % (name,)
            yield r"%s=-" % (name,)

        yield "custom_"
        yield "kind_"


    # TODO: refactor to engine.TorrentProxy as format() method
    def format_item(self, item, defaults=None, stencil=None):
        """ Format an item.
        """
        from pyrobase.osutil import shell_escape

        try:
            item_text = fmt.to_console(formatting.format_item(self.options.output_format, item, defaults))
        except (NameError, ValueError, TypeError) as exc:
            self.fatal("Trouble with formatting item %r\n\n  FORMAT = %r\n\n  REASON =" % (item, self.options.output_format), exc)
            raise # in --debug mode

        if self.options.shell:
            item_text = b'\t'.join(shell_escape(i) for i in item_text.split('\t'))

        # Justify headers according to stencil
        if stencil:
            item_text = b'\t'.join(i.ljust(len(s)) for i, s in zip(item_text.split('\t'), stencil))

        return item_text


    def emit(self, item, defaults=None, stencil=None, to_log=False, item_formatter=None):
        """ Print an item to stdout, or the log on INFO level.
        """
        item_text = self.format_item(item, defaults, stencil)

        # Post-process line?
        if item_formatter:
            item_text = item_formatter(item_text)

        # For a header, use configured escape codes on a terminal
        if item is None and os.isatty(sys.stdout.fileno()):
            item_text = b''.join((config.output_header_ecma48.encode(), item_text, b"\x1B[0m"))

        # Set up stdout for writing
        output = getattr(sys.stdout, 'buffer', sys.stdout)

        # Dump to selected target
        if to_log:
            if callable(to_log):
                to_log(item_text)
            else:
                self.LOG.info(item_text)
        elif self.options.nul:
            output.write(item_text + b'\0')
        else:
            output.write(item_text + b'\n')

        return item_text.count(b'\n') + 1


    # TODO: refactor to formatting.OutputMapping as a class method
    def validate_output_format(self, default_format):
        """ Prepare output format for later use.
        """
        output_format = self.options.output_format

        # Use default format if none is given
        if output_format is None:
            output_format = default_format

        # Check if it's a custom output format from configuration
        # (they take precedence over field names, so name them wisely)
        output_format = config.formats.get(output_format, output_format)

        # Expand plain field list to usable form
        if re.match(r"^[,._0-9a-zA-Z]+$", output_format):
            self.plain_output_format = True
            output_format = "%%(%s)s" % ")s\t%(".join(formatting.validate_field_list(output_format, allow_fmt_specs=True))

        # Replace some escape sequences
        output_format = (output_format
            .replace(r"\\", "\\")
            .replace(r"\n", "\n")
            .replace(r"\t", "\t")
            .replace(r"\$", "\0") # the next 3 allow using $() instead of %()
            .replace("$(", "%(")
            .replace("\0", "$")
            .replace(r"\ ", " ") # to prevent stripping in config file
            #.replace(r"\", "\")
        )

        self.options.output_format = formatting.preparse(output_format)


    # TODO: refactor to engine.FieldDefinition as a class method
    def get_output_fields(self):
        """ Get field names from output template.
        """
        # Re-engineer list from output format
        # XXX TODO: Would be better to use a FieldRecorder class to catch the full field names
        emit_fields = list(i.lower() for i in re.sub(b"[^_A-Z]+", b' ', self.format_item(None)).split())

        # Validate result
        result = []
        for name in emit_fields[:]:
            name = name.decode()
            if name not in engine.FieldDefinition.FIELDS:
                self.LOG.warn("Omitted unknown name '%s' from statistics and output format sorting" % name.decode())
            else:
                result.append(name)

        return result


    def validate_sort_fields(self):
        """ Take care of sorting.
        """
        sort_fields = ','.join(self.options.sort_fields)
        if sort_fields == '*':
            sort_fields = self.get_output_fields()

        return formatting.validate_sort_fields(sort_fields or config.sort_fields)


    def show_in_view(self, sourceview, matches, targetname=None):
        """ Show search result in ncurses view.
        """
        append = self.options.append_view or self.options.alter_view == 'append'
        remove = self.options.alter_view == 'remove'
        action_name = ', appending to' if append else ', removing from' if remove else ' into'
        targetname = config.engine.show(matches,
            targetname or self.options.to_view or "rtcontrol",
            append=append, disjoin=remove)
        msg = "Filtered %d out of %d torrents using [ %s ]" % (
            len(matches), sourceview.size(), sourceview.matcher)
        self.LOG.info("%s%s rTorrent view %r." % (msg, action_name, targetname))
        config.engine.log(msg)


    def json_dump(self, data):
        """ Dump result as JSON.
        """
        if self.raw_output_format and self.raw_output_format != '-':
            json_fields = self.raw_output_format.split(',')
            data = [dict([(name, getattr(i, name)) for name in json_fields])
                    for i in data]
        json.dump(data, sys.stdout, indent=2, separators=(',', ': '),
                  sort_keys=True, cls=pymagic.JSONEncoder)
        sys.stdout.write('\n')
        sys.stdout.flush()


    def anneal(self, mode, matches, orig_matches):
        """ Perform post-processing.

            Return True when any changes were applied.
        """
        changed = False

        def dupes_in_matches():
            """Generator for index of matches that are dupes."""
            items_by_path = config.engine.group_by('realpath')
            hashes = set([x.hash for x in matches])
            for idx, item in enumerate(matches):
                same_path_but_not_in_matches = any(
                    x.hash not in hashes
                    for x in items_by_path.get(item.realpath, [])
                )
                if item.realpath and same_path_but_not_in_matches:
                    yield idx

        if mode == 'dupes+':
            items_by_path = config.engine.group_by('realpath')
            hashes = set([x.hash for x in matches])
            dupes = []
            for item in matches:
                if item.realpath:
                    # Add all items with the same path that are missing
                    for dupe in items_by_path.get(item.realpath, []):
                        if dupe.hash not in hashes:
                            changed = True
                            dupes.append(dupe)
                            hashes.add(dupe.hash)
            matches.extend(dupes)
        elif mode == 'dupes-':
            for idx in reversed(list(dupes_in_matches())):
                changed = True
                del matches[idx]
        elif mode == 'dupes=':
            items_by_path = config.engine.group_by('realpath')
            dupes = list(i for i in matches if i.realpath and len(items_by_path.get(i.realpath, [])) > 1)
            if len(dupes) != len(matches):
                changed = True
                matches[:] = dupes
        elif mode == 'invert':
            hashes = set([x.hash for x in matches])
            changed = True
            matches[:] = list(i for i in orig_matches if i.hash not in hashes)
        elif mode == 'unique':
            seen, dupes = set(), []
            for i, item in enumerate(matches):
                if item.name in seen:
                    changed = True
                    dupes.append(i)
                seen.add(item.name)
            for i in reversed(dupes):
                del matches[i]
        else:
            raise RuntimeError('Internal Error: Unknown anneal mode ' + mode)

        return changed


    def mainloop(self):
        """ The main loop.
        """
        # Print field definitions?
        if self.options.help_fields:
            self.parser.print_help()
            print_help_fields()
            sys.exit(1)

        # Print usage if no conditions are provided
        if not self.args:
            self.parser.error("No filter conditions given!")
        self.check_for_connection()

        # Check special action options
        actions = []
        if self.options.ignore:
            actions.append(Bunch(name="ignore", method="ignore", label="IGNORE" if int(self.options.ignore) else "HEED",
                help="commands on torrent", interactive=False, args=(self.options.ignore,)))
        if self.options.prio:
            actions.append(Bunch(name="prio", method="set_prio", label="PRIO" + str(self.options.prio),
                help="for torrent", interactive=False, args=(self.options.prio,)))

        # Check standard action options
        # TODO: Allow certain combinations of actions (like --tag foo --stop etc.)
        #       How do we get a sensible order of execution?
        for action_mode in self.ACTION_MODES:
            if getattr(self.options, action_mode.name):
                if actions:
                    self.parser.error("Options --%s and --%s are mutually exclusive" % (
                        ", --".join(i.name.replace('_', '-') for i in actions),
                        action_mode.name.replace('_', '-'),
                    ))
                if action_mode.argshelp:
                    action_mode.args = (getattr(self.options, action_mode.name),)
                actions.append(action_mode)
        if not actions and self.options.flush:
            actions.append(Bunch(name="flush", method="flush", label="FLUSH",
                help="flush session data", interactive=False, args=()))
            self.options.flush = False # No need to flush twice
        if any(i.interactive for i in actions):
            self.options.interactive = True

        # Reduce results according to index range
        selection = None
        if self.options.select:
            try:
                if '-' in self.options.select:
                    selection = tuple(int(i or default, 10) for i, default in
                        zip(self.options.select.split('-', 1), ("1", "-1")))
                else:
                    selection = 1, int(self.options.select, 10)
            except (ValueError, TypeError) as exc:
                self.fatal("Bad selection '%s' (%s)" % (self.options.select, exc))

#        print repr(config.engine)
#        config.engine.open()
#        print repr(config.engine)

        # Preparation steps
        if self.options.fast_query != '=':
            config.fast_query = int(self.options.fast_query)
        self.raw_output_format = self.options.output_format
        default_output_format = "default"
        if actions:
            default_output_format = "action_cron" if self.options.cron else "action"
        self.validate_output_format(default_output_format)
        sort_key = self.validate_sort_fields()
        matcher = matching.ConditionParser(engine.FieldDefinition.lookup, "name").parse(self.args)
        self.LOG.debug("Matcher is: %s" % matcher)

        # Detach to background?
        # This MUST happen before the next step, when we connect to the torrent client
        if self.options.detach:
            config.engine.load_config()
            daemon_log = os.path.join(config.config_dir, "log", "rtcontrol.log")
            osmagic.daemonize(logfile=daemon_log if os.path.exists(os.path.dirname(daemon_log)) else None)
            time.sleep(.05) # let things settle a little

        # View handling
        if self.options.append_view and self.options.alter_view:
            self.fatal("You cannot combine --append-view with --alter-view")

        if self.options.modify_view:
            if self.options.from_view or self.options.to_view:
                self.fatal("You cannot combine --modify-view with --from-view or --to-view")
            self.options.from_view = self.options.to_view = self.options.modify_view

        # Find matching torrents
        view = config.engine.view(self.options.from_view, matcher)
        matches = list(view.items())
        orig_matches = matches[:]
        matches.sort(key=sort_key, reverse=self.options.reverse_sort)

        if self.options.anneal:
            if not self.options.quiet and set(self.options.anneal).difference(
                                          set(['invert', 'unique'])):
                if self.options.from_view not in (None, 'default'):
                    self.LOG.warn("Mixing --anneal with a view other than 'default' might yield unexpected results!")
                if int(config.fast_query):
                    self.LOG.warn("Using --anneal together with the query optimizer might yield unexpected results!")
            for mode in self.options.anneal:
                if self.anneal(mode, matches, orig_matches):
                    matches.sort(key=sort_key, reverse=self.options.reverse_sort)

        if selection:
            matches = matches[selection[0]-1:selection[1]]

        if not matches:
            # Think "404 NOT FOUND", but then exit codes should be < 256
            self.return_code = 44

        # Build header stencil
        stencil = None
        if self.options.column_headers and self.plain_output_format and matches:
            stencil = fmt.to_console(formatting.format_item(
                self.options.output_format, matches[0], self.FORMATTER_DEFAULTS)).split('\t')

        # Tee to ncurses view, if requested
        if self.options.tee_view and (self.options.to_view or self.options.view_only):
            self.show_in_view(view, matches)

        # Generate summary?
        summary = FieldStatistics(len(matches))
        if self.options.stats or self.options.summary:
            for field in self.get_output_fields():
                try:
                    0 + getattr(matches[0], field)
                except (TypeError, ValueError, IndexError):
                    summary.total[field] = ''
                else:
                    for item in matches:
                        summary.add(field, getattr(item, field))

        def output_formatter(templ, namespace=None):
            "Output formatting helper"
            full_ns = dict(
                version=self.version,
                proxy=config.engine.open(),
                view=view,
                query=matcher,
                matches=matches,
                summary=summary
            )
            full_ns.update(namespace or {})
            return formatting.expand_template(templ, full_ns)

        # Execute action?
        if actions:
            action = actions[0] # TODO: loop over it
            self.LOG.log(logging.DEBUG if self.options.cron else logging.INFO, "%s %s %d out of %d torrents." % (
                "Would" if self.options.dry_run else "About to", action.label, len(matches), view.size(),
            ))
            action_results = []
            defaults = {"action": action.label}
            defaults.update(self.FORMATTER_DEFAULTS)

            if self.options.column_headers and matches:
                self.emit(None, stencil=stencil)

            # Perform chosen action on matches
            template_args = [formatting.preparse("{{#tempita}}" + i if "{{" in i else i) for i in action.args]
            for item in matches:
                if not self.prompt.ask_bool(u"%s item %s" % (action.label, item.name)):
                    continue
                if (self.options.output_format
                        and not self.options.view_only
                        and not self.options.json
                        and str(self.options.output_format) != "-"):
                    self.emit(item, defaults, to_log=self.options.cron)

                args = tuple([output_formatter(i, namespace=dict(item=item)) for i in template_args])

                if self.options.dry_run:
                    if self.options.debug:
                        self.LOG.debug("Would call action %s(*%r)" % (action.method, args))
                else:
                    results = getattr(item, action.method)(*args)
                    if self.options.json:
                        if self.raw_output_format == '-':
                            action_results.append(results)
                        else:
                            action_results.append(dict(item=item, results=results))
                    if self.options.flush:
                        item.flush()
                    if self.options.view_only:
                        show_in_client = lambda x: config.engine.open().log(xmlrpc.NOHASH, x)
                        self.emit(item, defaults, to_log=show_in_client)

            if self.options.json and not self.options.dry_run:
                self.json_dump(action_results)

        # Show in ncurses UI?
        elif not self.options.tee_view and (self.options.to_view or self.options.view_only):
            self.show_in_view(view, matches)

        # Execute OS commands?
        elif self.options.call or self.options.spawn:
            if self.options.call and self.options.spawn:
                self.fatal("You cannot mix --call and --spawn")

            template_cmds = []
            if self.options.call:
                template_cmds.append([formatting.preparse("{{#tempita}}" + self.options.call)])
            else:
                for cmd in self.options.spawn:
                    template_cmds.append([formatting.preparse("{{#tempita}}" + i if "{{" in i else i)
                                          for i in shlex.split(str(cmd))])

            for item in matches:
                cmds = [[output_formatter(i, namespace=dict(item=item)) for i in k] for k in template_cmds]
                cmds = [[i.decode('utf-8') if isinstance(i, six.binary_type) else i for i in k] for k in cmds]

                if self.options.dry_run:
                    self.LOG.info("Would call command(s) %r" % (cmds,))
                else:
                    for cmd in cmds:
                        if self.options.call:
                            logged_cmd = cmd[0]
                        else:
                            logged_cmd = '"%s"' % ('" "'.join(cmd),)
                        if self.options.verbose:
                            self.LOG.info("Calling: %s" % (logged_cmd,))
                        try:
                            if self.options.call:
                                subprocess.check_call(cmd[0], shell=True)
                            else:
                                subprocess.check_call(cmd)
                        except subprocess.CalledProcessError as exc:
                            raise error.UserError("Command failed: %s" % (exc,))
                        except OSError as exc:
                            raise error.UserError("Command failed (%s): %s" % (logged_cmd, exc,))

        # Dump as JSON array?
        elif self.options.json:
            self.json_dump(matches)

        # Show via template?
        elif self.options.output_template:
            output_template = self.options.output_template
            if not output_template.startswith("file:"):
                output_template = "file:" + output_template

            sys.stdout.write(output_formatter(output_template))
            sys.stdout.flush()

        # Show on console?
        elif self.options.output_format and str(self.options.output_format) != "-":
            if not self.options.summary:
                line_count = 0
                for item in matches:
                    # Emit a header line every 'output_header_frequency' lines
                    if self.options.column_headers and line_count % config.output_header_frequency == 0:
                        self.emit(None, stencil=stencil)

                    # Print matching item
                    line_count += self.emit(item, self.FORMATTER_DEFAULTS)

            # Print summary?
            if matches and summary:
                self.emit(None, stencil=stencil)
                self.emit(summary.total, item_formatter=lambda i: i.rstrip() + b" [SUM of %d item(s)]" % len(matches))
                self.emit(summary.min, item_formatter=lambda i: i.rstrip() + b" [MIN of %d item(s)]" % len(matches))
                self.emit(summary.average, item_formatter=lambda i: i.rstrip() + b" [AVG of %d item(s)]" % len(matches))
                self.emit(summary.max, item_formatter=lambda i: i.rstrip() + b" [MAX of %d item(s)]" % len(matches))

            self.LOG.info("Dumped %d out of %d torrents." % (len(matches), view.size(),))
        else:
            self.LOG.info("Filtered %d out of %d torrents." % (len(matches), view.size(),))

        if self.options.debug and 0:
            print('\n' + repr(matches[0]))
            print('\n' + repr(matches[0].files))

        # XMLRPC stats
        self.LOG.debug("XMLRPC stats: %s" % config.engine._rpc)


def run(): #pragma: no cover
    """ The entry point.
    """
    ScriptBase.setup()
    RtorrentControl().run()


if __name__ == "__main__":
    run()<|MERGE_RESOLUTION|>--- conflicted
+++ resolved
@@ -49,15 +49,9 @@
 
     print('')
     print("Fields are:")
-<<<<<<< HEAD
     print(("\n".join(["  %-21s %s" % (name, field.__doc__)
         for name, field in sorted(list(engine.FieldDefinition.FIELDS.items()) + [
             custom_manifold(), kind_manifold(),
-=======
-    print("\n".join(["  %-21s %s" % (name, field.__doc__)
-        for name, field in sorted(engine.FieldDefinition.FIELDS.items() + [
-            custom_manifold(), kind_manifold(), item_manifold(),
->>>>>>> 8d0bf6e9
         ])
     ])))
 
